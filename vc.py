#!/usr/bin/env python3
# vc.py -- wrapper for git. I never want to use git again.
#
# Roger B. Dannenberg
# June 2021

import sys
import time
import os
import shutil
import subprocess
from urllib.parse import urlparse

UNMANAGED_RESPONSES = """    a - add to repo
    i - add file to ignore list
    x - add file's extension to the ignore list
    d - delete the file (after confirm)
    p - pass (do not add to repo, do nothing with file)
<<<<<<< HEAD
    RETURN - if file is a directory, recurse into the directory
=======
    p n - pass on this and everything in the nth folder
        of this path (similar to 1, 2, 3 described below)
>>>>>>> 2a86e7d7
    ? or h or other - print this help and prompt again
    1,2,3,... - add nth folder of this path to ignore list;
        if prompt is xyz/tmp/foo.test, '2' will add /xyz/tmp/
        to .gitignore."""

HELP = """vc - version control. A wrapper to avoid git exposure and damage.

COMMAND SUMMARY
---------------
vc checkout url directory [branch]
    Create a local working directory (and clone) from a URL and local 
        directory name. Configure branch as the local branch.
vc help
    Print this help.
vc info
    Get info about the repo.
vc mv <source> <destination>
vc mv <source> ... <destination directory>
    Rename file or move files, change is recorded for future push
vc new
    Given a local directory and a newly created remote repo, create a local
        repo and populate the remote repo from local files in working directory.
vc push
    Backup whole root directory from root to 
        root/../root-backups/timestamp/
    Check in (git commit -a; git push) the current files to the
         master repo.
    Always checks in files that have changed (as in git commit -a)
    Prompts for what to do with files that are not managed. 
    Responses to prompts are:
         a - add to repo
         i - add file to ignore list
         x - add file's extension to the ignore list
         d - delete the file (after confirm)
         p - pass (do not add to repo, do nothing with file)
         ? or h - print this help and prompt again
         1,2,3,... - add nth folder of this path to ignore list;
             if prompt is xyz/tmp/foo.test, '2' will add /xyz/tmp/
             to .gitignore.
vc push local
    Just like "vc push" except this checks in (git commit) 
        to local repo only.
vc pull
    Check out (git pull) from the master repo.

vc rm <file>
    Remove <file> from local repo and from local filesystem. Use push to
    update the master repo.

Note: I don't want to encourage branches, but the basics are:
git branch new-branch-name -- create a new branch, do not change working branch
git checkout new-branch-name -- make new-branch-name the working branch
git checkout master -- return to master as the working branch
git merge new-branch-name -- merge new-branch-name changes into working branch
"""

repo_root = None


def show_help():
    print(HELP)


def get_root(suffix):
    global repo_root
    if not repo_root:
        sp = subprocess.run(["git", "rev-parse", "--show-toplevel"],
                            stdout=subprocess.PIPE, stderr=subprocess.STDOUT)
        repo_root = sp.stdout.decode("utf-8").strip()
        if not os.path.isabs(repo_root):
            raise Exception("Could not get root for repo")
    return repo_root + suffix


def main():
    if len(sys.argv) < 2 or sys.argv[1] not in COMMANDS:
        show_help()
        return
    # save current directory
    original_wd = os.getcwd();
    changed_wd = False
    # if we are supposed to be in a working directory tree, get some info:
    if sys.argv[1] not in ["checkout", "new"]:
        sp = subprocess.run(["git", "remote", "-v"],
                            stdout=subprocess.PIPE, stderr=subprocess.PIPE)
        remotes = sp.stdout.decode("utf-8").splitlines()
        errout = sp.stderr.decode("utf-8")
        if len(remotes) == 2 and remotes[0].find("origin") == 0:
            # expected in simple cases
            remote = remotes[0]
            loc2 = remote.find("(")
            if loc2 < 0:
                raise Exception("Could not make sense of remote: " + remote)
            print("- " + remote[7 : loc2])
        elif errout.find("fatal:") >= 0:
            print("- error output from git:", errout, end="")
            print("- vc: Maybe you are not in a working directory.")
            return
        else:
            for line in remotes: print("- " + remotes)
        os.chdir(get_root(""))
        if original_wd != os.getcwd():
            changed_wd = True
            print("- running in repo root dir:", os.getcwd())
    IMPLEMENTATIONS[COMMANDS.index(sys.argv[1])](sys.argv[1:])
    
    if changed_wd:
        os.chdir(original_wd)
        print("- restored working directory to:", os.getcwd())


def show_branch():
    sp = subprocess.run(["git", "status"], stdout=subprocess.PIPE)
    # first line is main or branch name:
    print("- " + sp.stdout.decode("utf-8").split('\n', 1)[0])


def make_backup():
    backups = get_root("-backups")
    if not os.path.isdir(backups):
        if os.path.isfile(backups):
            raise Exception("Unexpected file: " + backups)
        os.mkdir(backups)
    backup = backups + "/" + time.strftime("%Y%m%d-%H%M%S")
    shutil.copytree(get_root(""), backup,
                    ignore=shutil.ignore_patterns('.vs', '.git', '*.vcxproj',
                               'CMakeFiles', 'CMakeScripts', 'Debug', 
                               'Release', 'build', 'cmake_install.cmake',
                               'o2.build', 'o2.xcodeproj', 'static.cmake'))


def find_untracked(dryrun):
    files = []
    loc = dryrun.find("Untracked files:")
    if loc < 0:
        return files
    loc = dryrun.find("\n", loc)
    if loc < 0:
        raise Exception("Untracked files heading, but no end-of-line")
    loc += 1
    while True:
        loc2 = dryrun.find("\n", loc)
        # terminate file list on blank line, but only after we find at 
        # least one file:
        if len(files) > 0 and loc2 == loc:
            return files
        elif loc == len(dryrun):  # no blank line, but this is the end
            return files
        elif loc2 < 0:
            print("Warning: unexpected text after untracked files: |" + \
                  dryrun[loc : ] + "|, len", len(dryrun[loc : ]))
            return files
        filename = dryrun[loc : loc2].strip()
        # if line has only whitespace, treat it as empty line and return,
        # but only after we find at least one file
        if len(files) > 0 and len(filename) <= 0:
            return files
        elif len(filename) == 0:  # blank line or whitespace
            pass
        elif filename[0] == "(":  # assume parenthetical comment
            pass
        elif filename.find("to include in what will be committed") > 0:
            pass  # specific check for a known comment
        else:
            print("Debug: adding |" + filename + "| to untracked files")
            files.append(filename)
        loc = loc2 + 1


def add_to_gitignore(text):
    with open(get_root("/.gitignore"), "a") as file_object:
        file_object.write("\n" + text + "\n")
    print('- added "' + text + '"' + " to repo's .gitignore file.")


def confirm(prompt):
    inp = input("Type Y to confirm " + prompt + ": ")
    return inp == "Y"


def delete_after_confirm(filepath):
    if confirm("delete " + filepath):
        os.remove(filepath)
        return True
    return False


pass_on_this_path = None

def handle_untracked_file(file):
<<<<<<< HEAD
    print("handle_untracked_file", file)
    if os.path.isdir(file):
        print("it's a directory...")
=======
    global pass_on_this_path
    if os.path.isdir(file):
        # it's a directory. Prompt for disposition of each file in the dir tree:
        for (dirpath, dirnames, filenames) in os.walk(file):
            for name in filenames:
                handle_untracked_file(os.path.join(dirpath, name))
        return
    if pass_on_this_path != None:
        if file.find(pass_on_this_path) == 0:
            print("pass on", file)
            return  # do nothing with this file
        else:  # we are past this folder, clear the prefix to be safe
            pass_on_this_path = None
>>>>>>> 2a86e7d7
    inp = input("  " + file + ": [aixdph123...] ")
    if inp == "a":
        subprocess.run(["git", "add", get_root("/" + file)])
    elif inp == "i":
        add_to_gitignore("/" + file)
    elif inp == "x":
        name, ext = os.path.splitext(file)
        if len(ext) < 1 or ext[0] != ".":
            print("- this file has no extension, try again")
            handle_untracked_file(file)
        elif len(ext) > 0 and ext[-1] == "~":
            add_to_gitignore("*~")
        else:
            add_to_gitignore("*" + ext)
    elif inp == "d":
        if not delete_after_confirm(file):
            handle_untracked_file(file)
<<<<<<< HEAD
    elif inp == "p":
        return  # do not recurse into directories
=======
    elif inp.find("p") == 0:
        if len(inp) == 1:  # just "p": pass on this file
            return
        inp = inp[1:].strip()  # remove "p and spaces
        if len(inp) == 0:  # just "p" and spaces: pass on this file
            return
        if not inp[0].isdigit():  # "p" and garbage, accept as "p"
            return
        inp = int(inp)
        folders = []
        while file != "":
            head, tail = os.path.split(file)
            folders.append(tail)
            file = head
        folders.reverse()
        # only allow selection of a folder on path
        if os.path.isfile(file):
            folders.pop()  # remove file as an option
        if len(folders) < inp:
            print("- there are not", inp, "folders on path, try again")
            handle_untracked_file(file)
            return
        del folders[inp : ]
        pass_on_this_path = folders[0]
        for folder in folders[1:]:
            pass_on_this_path = os.path.join(pass_on_this_path, folder)
        return
>>>>>>> 2a86e7d7
    elif inp.isdigit():
        folders = []
        while file != "":
            head, tail = os.path.split(file)
            folders.append(tail)
            file = head
        folders.reverse()
        inp = int(inp)
        # only allow selection of a folder on path:
        if os.path.isfile(file):
            folders.pop()  # remove file as an option
        if len(folders) < inp:
            print("- there are not", inp, "folders on path, try again")
            handle_untracked_file(file)
            return
        del folders[inp : ]
        path = folders[0]
        for folder in folders[1:]:
            path = os.path.join(path, folder)
        add_to_gitignore("/" + path + "/")
    elif os.path.isdir(file):
        print("it's a directory...")
        # it's a directory. Prompt for disposition of each file in the
        # dir tree:
        for (dirpath, dirnames, filenames) in os.walk(file):
            for name in filenames:
                handle_untracked_file(os.path.join(dirpath, name))
    else:
        print(UNMANAGED_RESPONSES)
        handle_untracked_file(file)
        

def local_push():
    sp = subprocess.run(["git", "commit", "-a", "--dry-run", "-m", "dry run"],
                        stdout=subprocess.PIPE, stderr=subprocess.PIPE)
    dryrun = sp.stdout.decode("utf-8")
    dryrunerr = sp.stderr.decode("utf-8")
    print("<<<<<<<<" + dryrun + dryrunerr + ">>>>>>>")
    untracked = find_untracked(dryrun + dryrunerr)
    print("<<<<untracked<<<<", untracked, ">>>untracked>>>>")
    if len(untracked) > 0:
        print("- found untracked files. Specify what to do:")
        for file in untracked:
            handle_untracked_file(file)
    subprocess.run(["git", "commit", "-a"])
    

def push(args, extra_push_args = []):
    show_branch()
    # allow either "vc push local" or just "vc push":
    if (len(args) == 2 and args[1] == "local") or len(args) == 1:
        make_backup()
        local_push()
    if len(args) == 1:  # only do this if non-local
        if confirm("push to remote repo"):
            subprocess.run(["git", "fetch"])
            sp = subprocess.run(["git", "status", "-sb"],
                         stdout=subprocess.PIPE, stderr=subprocess.STDOUT)
            out = sp.stdout.decode("utf-8")
            if out.find("behind") >= 0:
                print("- you must pull changes from the remote repo")
                print("-     before you can push any local changes")
                if confirm("pull from remote repo now"):
                    sp = subprocess.run(["git", "pull"],
                         stdout=subprocess.PIPE, stderr=subprocess.STDOUT)
                    out = sp.stdout.decode("utf-8")
                    print("- git output:\n", out, "-----------------")
                    if out.find("Merge conflict") >= 0:
                        print("- automatic merge failed, so you must now",
                              "manually merge changes")
                        print("-     from the remote repo with your local",
                              "changes; then run")
                        print("-     'vc push' to finally push your changes",
                              "to the remote repo.")
                        return
                else:
                    print("- local changes are not committed to remote repo")
                    return 
            sp = subprocess.run(["git", "push"] + extra_push_args,
                         stdout=subprocess.PIPE, stderr=subprocess.STDOUT)
            out = sp.stdout.decode("utf-8")            
            print("- git output:\n", out, "-----------------")
            if out.find("hint: Updates were rejected because the tip of " +
                        "your current branch is behind") >= 0:
                # push failed. Give some advice:
                print("- 'vc push' did not complete because your local repo")
                print("-     is not up-to-date.")
    

def pull(args, extra_pull_args = []):
    show_branch()
    sp = subprocess.run(["git", "pull"] + extra_pull_args,
                        stdout=subprocess.PIPE, stderr=subprocess.STDOUT)
    out = sp.stdout.decode("utf-8")
    print("- git output:\n", out, "-----------------")
    if out.find("signing failed") >= 0:
        print("- if git tried to use the wrong account or userid for this")
        print("-   project, edit the remote origini url in .git/config to")
        print("-   have the form git@github.com-<userid>:<userid>/<repo>.git")
        print("-   and try again.")
        

def showinfo(args):
    subprocess.run(["git", "status"])


# git@github.com-rbdannenberg:rbdannenberg/pm_csharp.git
# git@github.com-rbdannenberg:PortMidi/pm_csharp.git
# git push --set-upstream origin main

def newrepo(args):
    print("- you will need a URL like " +
          "git@github.com-rbdannenberg:PortMidi/pm_csharp.git")
    if not confirm("create local repo and initial check in"):
        print("- vc new command exited without any changes.")
        return
    subprocess.run(["git", "init"])
    # rename master to main -- less offensive, more compatible with github
    subprocess.run(["git", "checkout", "-b", "main"])
    local_push()
    url = input("URL for remote repository (you may need a URL in the\n" +
                "    form git@github.com-<userid>:<userid>/<repo>.git: ")
    subprocess.run(["git", "remote", "add", "origin", url])
    subprocess.run(["git", "fetch", "--all"])
    subprocess.run(["git", "branch", "--set-upstream-to=origin/main", "main"])
    # in case there are files already, e.g. license or README.md, pull them in
    pull([], extra_pull_args=["--allow-unrelated-histories"])
    if not os.path.isfile("README.md"):
        if confirm("create README.md (optional)"):
            with open("README.md", "w") as readme:
                readme.write("# " + url)
            subprocess.run(["git", "add", "README.md"])
            subprocess.run(["git", "commit", "-m", "created README.md"])
    # subprocess.run(["git", "branch", "-M", "main"])
    push(["push"], extra_push_args=["--set-upstream", "origin", "main"])


def checkout(args):
    """args are ['checkout', <repo url>, <local directory>, <branch>]"""
    if len(args) < 2:
        show_help()
        print('COMMAND ERROR: no URL given after "checkout"')
        exit()
    elif len(args) < 3:
        url = urlparse(args[1])
        path = url[2]
        dir = os.path.split(path)
        dir = os.path.splitext(dir)[0]
        print("- derived '" + dir + "' as local directory")
    else:
        dir = args[2]
    if os.path.isdir(dir):
        raise Exception("Directory already exists: " + dir)
    if len(args) == 4:
        sp = subprocess.run(["git", "clone", "-b", args[3], args[1], dir],
                            stdout=subprocess.PIPE, stderr=subprocess.PIPE)
    else:
        sp = subprocess.run(["git", "clone", args[1], dir],
                            stdout=subprocess.PIPE, stderr=subprocess.PIPE)
    out = sp.stdout.decode("utf-8")
    print(out)
    out = sp.stderr.decode("utf-8")
    print(out)
    if out.find("Could not resolve hostname") >= 0:
        print("- Check status of Internet access")


def rename(args):
    if len(args) >= 3:
        if len(args) == 3:
            print("- rename " + args[1] + " to " + args[2])
        else:
            print("- move " + args[1:-1] + " to " + args[-1])
        subprocess.run(["git"] + args)


def remove(args):
    """Implements vc rm <file> command"""
    if len(args) == 1:
        filename = input("File to remove: ")
    elif len(args) == 2:
        filename = args[1]
    else:
        print('- command syntax is "vc rm <file-to-remove>"')
        return
    if not os.path.isfile(filename):
        print('- file ' + filename + ' does not exist')
        return
    subprocess.run(["git", "rm", filename])


COMMANDS = ["push", "pull", "info", "new", "mv", "checkout", "rm"]
IMPLEMENTATIONS = [push, pull, showinfo, newrepo, rename, checkout, remove]

main()<|MERGE_RESOLUTION|>--- conflicted
+++ resolved
@@ -16,12 +16,9 @@
     x - add file's extension to the ignore list
     d - delete the file (after confirm)
     p - pass (do not add to repo, do nothing with file)
-<<<<<<< HEAD
-    RETURN - if file is a directory, recurse into the directory
-=======
     p n - pass on this and everything in the nth folder
         of this path (similar to 1, 2, 3 described below)
->>>>>>> 2a86e7d7
+    RETURN - if file is a directory, recurse into the directory
     ? or h or other - print this help and prompt again
     1,2,3,... - add nth folder of this path to ignore list;
         if prompt is xyz/tmp/foo.test, '2' will add /xyz/tmp/
@@ -212,25 +209,18 @@
 pass_on_this_path = None
 
 def handle_untracked_file(file):
-<<<<<<< HEAD
-    print("handle_untracked_file", file)
+    global pass_on_this_path
+
     if os.path.isdir(file):
         print("it's a directory...")
-=======
-    global pass_on_this_path
-    if os.path.isdir(file):
-        # it's a directory. Prompt for disposition of each file in the dir tree:
-        for (dirpath, dirnames, filenames) in os.walk(file):
-            for name in filenames:
-                handle_untracked_file(os.path.join(dirpath, name))
-        return
+
     if pass_on_this_path != None:
         if file.find(pass_on_this_path) == 0:
             print("pass on", file)
             return  # do nothing with this file
         else:  # we are past this folder, clear the prefix to be safe
             pass_on_this_path = None
->>>>>>> 2a86e7d7
+
     inp = input("  " + file + ": [aixdph123...] ")
     if inp == "a":
         subprocess.run(["git", "add", get_root("/" + file)])
@@ -248,10 +238,6 @@
     elif inp == "d":
         if not delete_after_confirm(file):
             handle_untracked_file(file)
-<<<<<<< HEAD
-    elif inp == "p":
-        return  # do not recurse into directories
-=======
     elif inp.find("p") == 0:
         if len(inp) == 1:  # just "p": pass on this file
             return
@@ -279,7 +265,6 @@
         for folder in folders[1:]:
             pass_on_this_path = os.path.join(pass_on_this_path, folder)
         return
->>>>>>> 2a86e7d7
     elif inp.isdigit():
         folders = []
         while file != "":

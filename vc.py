# vc.py -- wrapper for git. I never want to use git again.
#
# Roger B. Dannenberg
# June 2021

import sys
import time
import os
import shutil
import subprocess
from urllib.parse import urlparse

UNMANAGED_RESPONSES = """    a - add to repo
    i - add file to ignore list
    x - add file's extension to the ignore list
    d - delete the file (after confirm)
    p - pass (do not add to repo, do nothing with file)
    ? or h or other - print this help and prompt again
    1,2,3,... - add nth folder of this path to ignore list;
        if prompt is xyz/tmp/foo.test, '2' will add /xyz/tmp/
        to .gitignore."""

HELP = """vc - version control. A wrapper to avoid git exposure and damage.

COMMAND SUMMARY
---------------
vc checkout url directory [branch]
    Create a local working directory (and clone) from a URL and local 
        directory name. Configure branch as the local branch.
vc help
    Print this help.
vc info
    Get info about the repo.
vc mv <source> <destination>
vc mv <source> ... <destination directory>
    Rename file or move files, change is recorded for future push
vc new
    Given a local directory and a newly created remote repo, create a local
        repo and populate the remote repo from local files.
vc push
    Backup whole root directory from root to 
        root/../root-backups/timestamp/
    Check in (git commit -a; git push) the current files to the
         master repo.
    Always checks in files that have changed (as in git commit -a)
    Prompts for what to do with files that are not managed. 
    Responses to prompts are:
         a - add to repo
         i - add file to ignore list
         x - add file's extension to the ignore list
         d - delete the file (after confirm)
         p - pass (do not add to repo, do nothing with file)
         ? or h - print this help and prompt again
         1,2,3,... - add nth folder of this path to ignore list;
             if prompt is xyz/tmp/foo.test, '2' will add /xyz/tmp/
             to .gitignore.
vc push local
    Just like "vc push" except this checks in (git commit) 
        to local repo only.
vc pull
    Check out (git pull) from the master repo.

vc rm <file>
    Remove <file> from local repo and from local filesystem. Use push to
    update the master repo.
"""

repo_root = None


def show_help():
    print(HELP)


def get_root(suffix):
    global repo_root
    if not repo_root:
        sp = subprocess.run(["git", "rev-parse", "--show-toplevel"],
                            stdout=subprocess.PIPE)
        repo_root = sp.stdout.decode("utf-8").strip()
        if not os.path.isabs(repo_root):
            raise Exception("Could not get root for repo")
    return repo_root + suffix


def main():
    if len(sys.argv) < 2 or sys.argv[1] not in COMMANDS:
        show_help()
        return
    # save current directory
    original_wd = os.getcwd();
    changed_wd = False
    # if we are supposed to be in a working directory tree, get some info:
    if sys.argv[1] not in ["checkout", "new"]:
        sp = subprocess.run(["git", "remote", "-v"],
                            stdout=subprocess.PIPE, stderr=subprocess.PIPE)
        remotes = sp.stdout.decode("utf-8").splitlines()
        errout = sp.stderr.decode("utf-8")
        if len(remotes) == 2 and remotes[0].find("origin") == 0:
            # expected in simple cases
            remote = remotes[0]
            loc2 = remote.find("(")
            if loc2 < 0:
                raise Exception("Could not make sense of remote: " + remote)
            print("- " + remote[7 : loc2])
        elif errout.find("fatal:") >= 0:
            print("- error output from git:", errout, end="")
            print("- vc: Maybe you are not in a working directory.")
            return
        else:
            for line in remotes: print("- " + remotes)
        os.chdir(get_root(""))
        if original_wd != os.getcwd():
            changed_wd = True
            print("- running in repo root dir:", os.getcwd())
    IMPLEMENTATIONS[COMMANDS.index(sys.argv[1])](sys.argv[1:])
    
    if changed_wd:
        os.chdir(original_wd)
        print("- restored working directory to:", os.getcwd())


def show_branch():
    sp = subprocess.run(["git", "status"],
                        stdout=subprocess.PIPE)
    # first line is main or branch name:
    print("- " + sp.stdout.decode("utf-8").split('\n', 1)[0])


def make_backup():
    backups = get_root("-backups")
    if not os.path.isdir(backups):
        if os.path.isfile(backups):
            raise Exception("Unexpected file: " + backups)
        os.mkdir(backups)
    backup = backups + "/" + time.strftime("%Y%m%d-%H%M%S")
    shutil.copytree(get_root(""), backup,
                    ignore=shutil.ignore_patterns('.vs', '.git', '*.vcxproj',
                               'CMakeFiles', 'CMakeScripts', 'Debug', 
                               'Release', 'build', 'cmake_install.cmake',
                               'o2.build', 'o2.xcodeproj', 'static.cmake'))


def find_untracked(dryrun):
    files = []
    loc = dryrun.find("Untracked files:")
    if loc < 0:
        return files
    loc = dryrun.find("\n\n", loc)
    if loc < 0:
        raise Exception("Untracked files heading found, but no files found")
    loc += 2
    while True:
        loc2 = dryrun.find("\n", loc)
        if loc2 == loc:  # found blank line to terminate file list
            return files
        elif loc == len(dryrun):  # no blank line, but this is the end
            return files
        elif loc2 < 0:
            print("Warning: unexpected text after untracked files: |" + \
                  dryrun[loc : ] + "|, len", len(dryrun[loc : ]))
            return files
        filename = dryrun[loc : loc2].strip()
        print("Debug: adding |" + filename + "| to untracked files")
        files.append(filename)
        loc = loc2 + 1


def add_to_gitignore(text):
    with open(get_root("/.gitignore"), "a") as file_object:
        file_object.write("\n" + text + "\n")
    print('- added "' + text + '"' + " to repo's .gitignore file.")


def confirm(prompt):
    inp = input("Type Y to confirm " + prompt + ": ")
    return inp == "Y"


def delete_after_confirm(filepath):
    if confirm("delete " + filepath):
        os.remove(filepath)
        return True
    return False


def handle_untracked_file(file):
    if os.path.isdir(file):
        # it's a directory. Prompt for disposition of each file in the dir tree:
        for (dirpath, dirnames, filenames) in os.walk(file):
            for name in filenames:
                handle_untracked_file(os.path.join(dirpath, name))
        return

    inp = input("  " + file + ": [aixdph123...] ")
    if inp == "a":
        subprocess.run(["git", "add", get_root("/" + file)])
    elif inp == "i":
        add_to_gitignore("/" + file)
    elif inp == "x":
        name, ext = os.path.splitext(file)
        if len(ext) < 1 or ext[0] != ".":
            print("- this file has no extension, try again")
            handle_untracked_file(file)
        elif len(ext) > 0 and ext[-1] == "~":
            add_to_gitignore("*~")
        else:
            add_to_gitignore("*" + ext)
    elif inp == "d":
        if not delete_after_confirm(file):
            handle_untracked_file(file)
    elif inp == "p":
        pass
    elif inp.isdigit():
        folders = []
        while file != "":
            head, tail = os.path.split(file)
            folders.append(tail)
            file = head
        folders.reverse()
        inp = int(inp)
        # only allow selection of a folder on path:
        if os.path.isfile(file):
            folders.pop()  # remove file as an option
        if len(folders) < inp:
            print("- there are not", inp, "folders on path, try again")
            handle_untracked_file(file)
            return
        del folders[inp : ]
        path = folders[0]
        for folder in folders[1:]:
            path = os.path.join(path, folder)
        add_to_gitignore("/" + path + "/")
    else:
        print(UNMANAGED_RESPONSES)
        handle_untracked_file(file)
        

def local_push():
    sp = subprocess.run(["git", "commit", "-a", "--dry-run"],
                        stdout=subprocess.PIPE)
    dryrun = sp.stdout.decode("utf-8")
    untracked = find_untracked(dryrun)
    if len(untracked) > 0:
        print("- found untracked files. Specify what to do:")
        for file in untracked:
            handle_untracked_file(file)
    subprocess.run(["git", "commit", "-a"])
    

def push(args, extra_push_args = []):
    show_branch()
    # allow either "vc push local" or just "vc push":
    if (len(args) == 2 and args[1] == "local") or len(args) == 1:
        make_backup()
        local_push()
    if len(args) == 1:  # only do this if non-local
        if confirm("push to remote repo"):
            subprocess.run(["git", "fetch"])
            sp = subprocess.run(["git", "status", "-sb"],
                                stdout=subprocess.PIPE)
            out = sp.stdout.decode("utf-8")
            if out.find("behind") >= 0:
                print("- you must pull changes from the remote repo")
                print("-     before you can push any local changes")
                if confirm("pull from remote repo now"):
                    sp = subprocess.run(["git", "pull"], stdout=subprocess.PIPE)
                    out = sp.stdout.decode("utf-8")
                    print("- git output:\n", out, "-----------------")
                    if out.find("Merge conflict") >= 0:
                        print("- automatic merge failed, so you must now",
                              "manually merge changes")
                        print("-     from the remote repo with your local",
                              "changes; then run")
                        print("-     'vc push' to finally push your changes",
                              "to the remote repo.")
                        return
                else:
                    print("- local changes are not committed to remote repo")
                    return 
            sp = subprocess.run(["git", "push"] + extra_push_args,
                                stdout=subprocess.PIPE)
            out = sp.stdout.decode("utf-8")            
            print("- git output:\n", out, "-----------------")
            if out.find("hint: Updates were rejected because the tip of " +
                        "your current branch is behind") >= 0:
                # push failed. Give some advice:
                print("- 'vc push' did not complete because your local repo")
                print("-     is not up-to-date.")
    

def pull(args, extra_pull_args = []):
    show_branch()
    subprocess.run(["git", "pull"] + extra_pull_args)


def showinfo(args):
    subprocess.run(["git", "status"])


def newrepo(args):
    print("- you will need a URL like https://github.com/username/reponame")
    if not confirm("create local repo and initial check in"):
        print("- vc new command exited without any changes.")
        return
    subprocess.run(["git", "init"])
    # rename master to main -- less offensive, more compatible with github
    subprocess.run(["git", "checkout", "-b", "main"])
    local_push()
    url = input("URL for remote repository: ")
    subprocess.run(["git", "remote", "add", "origin", url])
    subprocess.run(["git", "fetch", "--all"])
    subprocess.run(["git", "branch", "--set-upstream-to=origin/main", "main"])
    # in case there are files already, e.g. license or README.md, pull them in
    pull([], extra_pull_args=["--allow-unrelated-histories"])
    if not os.path.isfile("README.md"):
        if confirm("create README.md"):
            with open("README.md", "w") as readme:
                readme.write("# vc")
            subprocess.run(["git", "add", "README.md"])
            subprocess.run(["git", "commit", "-m", "created README.md"])
    # subprocess.run(["git", "branch", "-M", "main"])
    push(["push"])


def checkout(args):
<<<<<<< HEAD
    """args are ['checkout', <repo url>, <local directory>]"""
    if len(args) < 2:
        show_help()
        print('COMMAND ERROR: no URL given after "checkout"')
        exit()
    elif len(args) < 3:
=======
    """args are ['checkout', <repo url>, <local directory>, <branch>]"""
    if len(args) < 3:
>>>>>>> dc8f8584
        url = urlparse(args[1])
        path = url[2]
        dir = os.path.split(path)
        dir = os.path.splitext(dir)[0]
        print("- derived '" + dir + "' as local directory")
    else:
        dir = args[2]
    if os.path.isdir(dir):
        raise Exception("Directory already exists: " + dir)
    if len(args) == 4:
        subprocess.run(["git", "clone", "-b", args[3], args[1], dir])
    else:
        subprocess.run(["git", "clone", args[1], dir])


def rename(args):
    if len(args) >= 3:
        if len(args) == 3:
            print("- rename " + args[1] + " to " + args[2])
        else:
            print("- move " + args[1:-1] + " to " + args[-1])
        subprocess.run(["git"] + args)


def remove(args):
    """Implements vc rm <file> command"""
    if len(args) == 1:
        filename = input("File to remove: ")
    elif len(args) == 2:
        filename = args[1]
    else:
        print('- command syntax is "vc rm <file-to-remove>"')
        return
    if not os.path.isfile(filename):
        print('- file ' + filename + ' does not exist')
        return
    subprocess.run(["git", "rm", filename])


COMMANDS = ["push", "pull", "info", "new", "mv", "checkout", "rm"]
IMPLEMENTATIONS = [push, pull, showinfo, newrepo, rename, checkout, remove]

main()<|MERGE_RESOLUTION|>--- conflicted
+++ resolved
@@ -324,17 +324,12 @@
 
 
 def checkout(args):
-<<<<<<< HEAD
-    """args are ['checkout', <repo url>, <local directory>]"""
+    """args are ['checkout', <repo url>, <local directory>, <branch>]"""
     if len(args) < 2:
         show_help()
         print('COMMAND ERROR: no URL given after "checkout"')
         exit()
     elif len(args) < 3:
-=======
-    """args are ['checkout', <repo url>, <local directory>, <branch>]"""
-    if len(args) < 3:
->>>>>>> dc8f8584
         url = urlparse(args[1])
         path = url[2]
         dir = os.path.split(path)

--- conflicted
+++ resolved
@@ -209,7 +209,17 @@
                 print("- you must pull changes from the remote repo")
                 print("-     before you can push any local changes")
                 if confirm("pull from remote repo now"):
-                    subprocess.run(["git", "pull"])
+                    sp = subprocess.run(["git", "pull"],
+                                        stdout=subprocess.PIPE)
+                    out = sp.stdout.decode("utf-8")
+                    if out.find("Merge conflict"):
+                        print("- automatic merge failed, so you must now",
+                              "manually merge changes")
+                        print("-     from the remote repo with your local",
+                              "changes; then run")
+                        print("-     'vc push' to finally push your changes",
+                              "to the remote repo.")
+                        return
                 else:
                     print("- local changes are not committed to remote repo")
                     return 
@@ -256,7 +266,6 @@
     push(["push"])
 
 
-<<<<<<< HEAD
 def checkout(args):
     """args are ['checkout', <repo url>, <local directory>]"""
     if len(args) < 3:
@@ -272,9 +281,6 @@
     subprocess.run(["git", "clone", args[1], dir])
 
 
-COMMANDS = ["push", "pull", "info", "new", "checkout"]
-IMPLEMENTATIONS = [push, pull, showinfo, newrepo, checkout]
-=======
 def rename(args):
     if len(args) >= 3:
         if len(args) == 3:
@@ -284,8 +290,7 @@
         subprocess.run(["git"] + args)
 
 
-COMMANDS = ["push", "pull", "info", "new", "mv"]
-IMPLEMENTATIONS = [push, pull, showinfo, newrepo, rename]
->>>>>>> bd5eeecc
+COMMANDS = ["push", "pull", "info", "new", "mv", "checkout"]
+IMPLEMENTATIONS = [push, pull, showinfo, newrepo, rename, checkout]
 
 main()